#!/usr/bin/python
# pmanalysis.py
# Main driver for the phenotype microarray analysis
#
# Author: Daniel A Cuevas
<<<<<<< HEAD
# Created on 22 Nov. 2013
# Updated on 26 Jun. 2015
=======
# Created on 22 Nov 2013
# Updated on 13 Oct 2015
>>>>>>> 83dc3713

from __future__ import absolute_import, division, print_function
import argparse
import PMUtil as util
import PMData
import GrowthCurve
import pylab as py
import warnings
import pandas as pd


###############################################################################
# Utility methods
###############################################################################

def buildLogParams(data):
    """Build DataFrame to hold logistic parameters"""
    d = {"y0": 0.0, "maxgrowth": 0.0, "asymptote": 0.0,
         "lag": 0.0, "growthlevel": 0.0, "glscaled": 0.0,
         "r": 0.0, "auc_raw": 0.0, "auc_rshift": 0.0,
         "auc_log": 0.0, "auc_lshift": 0.0,
         "growthclass": "", "err_mse": 0.0}
    if plateFlag:
        d["mainsource"] = "ms"
        d["compound"] = "cp"

    # Remove time level
    logP_DF = pd.DataFrame(d, index=data.index.droplevel("time"))
    # Reset index to drop duplicated rows caused by time points
    logP_DF.reset_index(inplace=True)
    logP_DF.drop_duplicates(inplace=True)
    logP_DF.set_index(["sample", "rep", "well"], inplace=True)
    return logP_DF


def curveFit(group, args):
    """Perform logistic fit on each growth curve using Pandas GroupBy groups"""
    sample, rep, well = group.name
    dataLogParams = args[0]
    plateFlag = args[1]
    growthFlag = args[2]

    # Perform logistic fitting
    try:
        if plateFlag:
            gCurve = GrowthCurve.GrowthCurve(group["od"], growthFlag)
        else:
            gCurve = GrowthCurve.GrowthCurve(group, growthFlag)
    except Exception as e:
        util.printStatus("sample: {}, rep: {}, well: {}".format(*group.name))
        util.printStatus(e)
        util.exitScript()

    # Add logistic parameters to DataFrame
    time = group.index.get_level_values("time")
    dataLogParams["y0"].loc[sample, rep, well] = gCurve.y0
    dataLogParams["maxgrowth"].loc[sample, rep, well] = gCurve.maxGrowthRate
    dataLogParams["asymptote"].loc[sample, rep, well] = gCurve.asymptote
    dataLogParams["lag"].loc[sample, rep, well] = gCurve.lag
    dataLogParams["growthlevel"].loc[sample, rep, well] = gCurve.growthLevel
    dataLogParams["glscaled"].loc[sample, rep, well] = gCurve.glScaled
    dataLogParams["r"].loc[sample, rep, well] = gCurve.expGrowth
    dataLogParams["auc_raw"].loc[sample, rep, well] = gCurve.auc_raw
    dataLogParams["auc_rshift"].loc[sample, rep, well] = gCurve.auc_rshift
    dataLogParams["auc_log"].loc[sample, rep, well] = gCurve.auc_log
    dataLogParams["auc_lshift"].loc[sample, rep, well] = gCurve.auc_lshift
    dataLogParams["growthclass"].loc[sample, rep, well] = gCurve.growthClass
    dataLogParams["err_mse"].loc[sample, rep, well] = gCurve.mse
    if plateFlag:
        try:
            m = group["mainsource"][0]
        except TypeError as e:
            stars = "*" * 55
            err = "\n" + stars + "\nERROR: trying to obtain 'mainsource' from "
            err += " ".join((sample, rep, well)) + "\n" + stars
            util.printStatus(err)
            util.printStatus(e)
            util.printStatus(group["mainsource"].values)
            util.printStatus(group)
            util.exitScript()
        try:
            c = group["compound"][0]
        except TypeError as e:
            stars = "*" * 55
            err = "\n" + stars + "\nERROR: trying to obtain 'compound' from "
            err += " ".join((sample, rep, well)) + "\n" + stars
            util.printStatus(err)
            util.printStatus(e)
            util.printStatus(group["compound"].values)
            util.printStatus(group)
            util.exitScript()
        try:
            dataLogParams["mainsource"].loc[sample, rep, well] = m
            dataLogParams["compound"].loc[sample, rep, well] = c
        except TypeError as e:
            stars = "*" * 55
            err = "\n" + stars + "\nERROR: trying to use loc() method on "
            err += " ".join((sample, rep, well)) + "\n" + stars
            util.printStatus(err)
            util.printStatus(e)
            util.printStatus(group)
            util.exitScript()

    # Create Series object of logistic values to return
    idxNames = ["sample", "rep", "well", "time"]
    index = zip([group.name] * len(time), time)
    index = [x[0] + tuple([x[1]]) for x in index]
    index = pd.MultiIndex.from_tuples(index, names=idxNames)

    # Create DataFrame object with new logistic curve
    d = {"od": gCurve.dataLogistic}
    if plateFlag:
        d["mainsource"] = m
        d["compound"] = c
    df = pd.DataFrame(d, index=py.round_(time, decimals=3))
    df.index.name = "time"
    return df


def getLogCurve(group, args):
    """Return logistic curve of each Pandas GroupBy group"""
    plateFlag = args[0]
    finalTime = args[1][group.name]  # key = (sample, well)
    time = py.linspace(0.0, finalTime, 100)
    logistic = GrowthCurve.logistic(time,
                                    group["y0"][0],
                                    group["asymptote"][0],
                                    group["maxgrowth"][0],
                                    group["lag"][0])

    # Create DataFrame object with logistic curve
    d = {"od": logistic}
    if plateFlag:
        d["mainsource"] = group["mainsource"][0]
        d["compound"] = group["compound"][0]

    df = pd.DataFrame(d, index=py.round_(time, decimals=3))
    df.index.name = "time"
    return df


###############################################################################
# Argument Parsing
###############################################################################

parser = argparse.ArgumentParser()
parser.add_argument('infile', help='Input PM file')
parser.add_argument('outdir',
                    help='Directory to store output files')
parser.add_argument('-o', '--outsuffix',
                    help='Suffix appended to output files. Default is "out"')
parser.add_argument('--debug', action='store_true',
                    help='Output for debugging purposes')
parser.add_argument('-v', '--verbose', action='store_true',
                    help='Increase output for status messages')
parser.add_argument('-p', '--plate', action='store_true',
                    help='Input wells are based on a plate')
parser.add_argument('-i', '--images', action='store_true',
                    help='Generate images and graphs')
parser.add_argument('-g', '--growth', type=int,
                    choices=[1, 2], metavar="[1, 2]",
                    help='Use newer growth level calculation')

args = parser.parse_args()
inputFile = args.infile
outSuffix = args.outsuffix if args.outsuffix else 'out'
outDir = args.outdir
verbose = args.verbose
debugOut = args.debug
plateFlag = args.plate
imagesFlag = args.images
growthFlag = args.growth if args.growth else 0

# Set warnings filter for catching RuntimeWarnings
warnings.filterwarnings('error')

###############################################################################
# Data Processing
###############################################################################

# Parse data file
util.printStatus('Parsing input file...')
pmData = PMData.PMData(inputFile, plateFlag)
util.printStatus('Parsing complete.')
if verbose:
    if not plateFlag:
        util.printStatus('Plate option not given.')
    util.printStatus('Found {} samples and {} wells.'.format(
        pmData.getNumSamples(), pmData.getNumWells()))

# Perform the logistic fitting on the growth curves
# Create a GroupBy Pandas data structure and apply the curvefit
# function to each group
# Grouping is based on sample, replicate, and well. Each group consists of all
# time points and OD values for a single replicate on a single well
# The the growth curve parameters are stored in the dataLogParams DataFrame
util.printStatus('Processing growth curves and creating logistic models...')
dataLogParams = buildLogParams(pmData.DF)
if plateFlag:
    dataLogistic = pmData.DF[["od", "mainsource", "compound"]].groupby(
        level=["sample", "rep", "well"])
else:
    dataLogistic = pmData.DF["od"].groupby(level=["sample", "rep", "well"])
dataLogistic = dataLogistic.apply(curveFit, args=(dataLogParams,
                                                  plateFlag,
                                                  growthFlag))

# Get final time points
finalTimePoints = {}
for name, group in pmData.DF.groupby(level=["sample", "well"]):
    # Add tuple name=(sample, well) to final time points
    t = group.index.get_level_values("time")[-1]
    finalTimePoints[name] = t

# Calculate average parameters for each sample then
# create new logistic curve for each sample
meanParams = dataLogParams.mean(level=["sample", "well"])
if plateFlag:
    # Add mainsource and compounds to group
    #leftMerge = meanParams.reset_index(level=[0], drop=True)
    leftMerge = meanParams.reset_index()
    rightMerge = dataLogParams[["mainsource", "compound"]].reset_index(
        level=[1], drop=True).reset_index().drop_duplicates()
    meanParams = pd.merge(
        leftMerge,
        rightMerge,
        on=["sample", "well"],
        how="left"
    ).set_index(["sample", "well"])

meanParams.drop(pd.Index(["err_mse"]), axis=1, inplace=True)
meanLogCurves = meanParams.groupby(level=["sample", "well"])
meanLogCurves = meanLogCurves.apply(getLogCurve, args=(plateFlag,
                                                       finalTimePoints))
meanParams.loc[:, "growthclass"] = ""

# Calculate mean and median values for printing
dataMean = pmData.getMeanCurves()
dataMedian = pmData.getMedianCurves()

# Calculate new metrics for mean parameters
for name, group in dataLogistic["od"].groupby(level=["sample", "well"]):
    s, w = name
    A = meanParams.loc[s, w]["asymptote"]
    mgr = meanParams.loc[s, w]["maxgrowth"]
    y0 = meanParams.loc[s, w]["y0"]
    lag = meanParams.loc[s, w]["lag"]
    time = group.index.get_level_values("time").unique()

    # Get mean raw curve to calculate mean auc_raw and auc_rshift
    rc = dataMean.loc[(s, w), "od"].values
    auc_raw = GrowthCurve.calcAUCData(rc, time)
    auc_rshift = GrowthCurve.calcShiftAUC(auc_raw, y0, time[-1])

    # Calculate logistic based on mean values
    log = GrowthCurve.logistic(time, y0, A, mgr, lag)

    if growthFlag == 2:
        gl = GrowthCurve.calcNewGrowth2(log, A, y0)
    elif growthFlag == 1:
        gl = GrowthCurve.calcNewGrowth(log, A, y0)
    else:
        gl = GrowthCurve.calcGrowth(log, A)
    glScaled = GrowthCurve.calcGrowth2(log, A)
    r = GrowthCurve.calcExpGrowth(mgr, A)
    try:
        auc_log = GrowthCurve.calcAUC(log, y0, lag, mgr, A, time)
    except Exception as e:
        util.printStatus("*" * 55)
        util.printStatus("ERROR")
        util.printStatus("*" * 55)
        util.printStatus("sample: {}, well: {}".format(*name))
        util.printStatus(e)
        util.exitScript()
    auc_lshift = GrowthCurve.calcShiftAUC(auc_log, y0, time[-1])
    gClass = GrowthCurve.growthClass(gl)

    cols = ("growthlevel", "glscaled", "r",
            "auc_raw", "auc_rshift", "auc_log", "auc_lshift",
            "growthclass")
    meanParams.loc[(s, w), cols] = (gl, glScaled, r,
                                    auc_raw, auc_rshift,
                                    auc_log, auc_lshift,
                                    gClass)

util.printStatus('Processing complete.')


###############################################################################
# Output Files
###############################################################################

util.printStatus('Printing output files...')

plateCol = []  # Will add the mainsource and compound columns if they exist
if plateFlag:
    plateCol = ["mainsource", "compound"]

# all_median_curves file: median curves for each sample
curvesToPrint = dataMedian.reset_index().set_index(["sample", "well"])
col = plateCol + ["time", "od"]
curvesToPrint.to_csv(
    "{}/all_curves_median_{}.txt".format(outDir, outSuffix),
    sep="\t", header=True, index=True, float_format="%.3f", columns=col)


# all_average_curves file: average curves for each sample
curvesToPrint = dataMean.reset_index().set_index(["sample", "well"])
col = plateCol + ["time", "od"]
curvesToPrint.to_csv(
    "{}/all_curves_mean_{}.txt".format(outDir, outSuffix),
    sep="\t", header=True, index=True, float_format="%.3f", columns=col)

# logistic_params_sample file: logistic curve parameters for each sample
col = plateCol + ["y0", "lag", "maxgrowth", "asymptote",
                  "growthlevel", "glscaled", "r", "auc_raw", "auc_rshift",
                  "auc_log", "auc_lshift", "growthclass", "err_mse"]
dataLogParams.to_csv(
    "{}/logistic_params_sample_{}.txt".format(outDir, outSuffix),
    sep="\t", header=True, index=True, float_format="%.3f", columns=col)

# logistic_curves_sample file: logistic curves for each sample
curvesToPrint = dataLogistic.reset_index().set_index(["sample", "rep", "well"])
col = plateCol + ["time", "od"]
curvesToPrint.to_csv(
    "{}/logistic_curves_sample_{}.txt".format(outDir, outSuffix),
    sep="\t", header=True, index=True, float_format="%.3f", columns=col)

# logistic_params_mean file. logistic curve parameters (mean)
col = plateCol + ["y0", "lag", "maxgrowth", "asymptote",
                  "growthlevel", "glscaled", "r", "auc_raw", "auc_rshift",
                  "auc_log", "auc_lshift", "growthclass"]
meanParams.to_csv("{}/logistic_params_mean_{}.txt".format(outDir, outSuffix),
                  sep="\t", header=True, index=True, float_format="%.3f",
                  columns=col)

# logistic_curves_mean file. logistic curve (mean)
curvesToPrint = meanLogCurves.reset_index().set_index(["sample", "well"])
col = plateCol + ["time", "od"]
curvesToPrint.to_csv(
    "{}/logistic_curves_mean_{}.txt".format(outDir, outSuffix),
    sep="\t", header=True, index=True, float_format="%.3f", columns=col)

<<<<<<< HEAD
# Sort well numbers for print out
if plateFlag:
    ws = [(x[0], int(x[1:])) for x in pmData.wells.keys()]
else:
    ws = [(x[0], int(x[1:])) for x in pmData.wells]
sortW = sorted(ws, key=operator.itemgetter(0, 1))
sortW = ['{}{}'.format(x[0], x[1]) for x in sortW]
# Iterate through clones
for c, wellDict in finalDataReps.items():
    # Iterate through wells
    for w in sortW:
        if plateFlag:
            (ms, gc) = pmData.wells[w]
            pn = pmData.plateName[c]
            pInfo = '\t'.join((ms, gc, pn, w))
        else:
            pInfo = w

        # Process mean information
        try:
            curr = finalDataMean[c][w]
        except KeyError:
            # KeyError occurs when all replicates were filtered out so does not
            # exist in final hash
            continue

        # Print sample information
        fhLPMean.write('{}\t{}\t'.format(c, pInfo))
        fhLCMean.write('{}\t{}\t'.format(c, pInfo))

        # Print parameters
        curve = curr['curve']
        y0 = curr['params'][0]
        asymptote = curr['params'][1]
        mgr = curr['params'][2]
        lag = curr['params'][3]
        gLevel = curr['params'][4]
        growth = GrowthCurve.growthClass(gLevel)
        fhLPMean.write('\t'.join(['{:.3f}'.format(x)
                                  for x in (y0, lag, mgr, asymptote, gLevel)]))
        fhLPMean.write('\t{}'.format(growth))
        fhLPMean.write('\n')

        # Print logistic curve
        fhLCMean.write('\t'.join(['{:.3f}'.format(x)
                                  for x in curve]))
        fhLCMean.write('\n')

        # Iterate through replicates
        for rep in pmData.replicates[c]:
            try:
                curve = wellDict[w][rep]
            except KeyError:
                # KeyError occurs when replicate was filtered out so does not
                # exist in final hash
                continue

            # Print sample information
            fhLPSample.write('{}\t{}\t{}\t'.format(c, rep, pInfo))
            fhLCSample.write('{}\t{}\t{}\t'.format(c, rep, pInfo))

            # Print parameters
            y0 = curve.y0
            lag = curve.lag
            mgr = curve.maxGrowthRate
            asymptote = curve.asymptote
            gLevel = curve.growthLevel
            sse = curve.sse
            growth = GrowthCurve.growthClass(gLevel)
            fhLPSample.write('\t'.join(['{:.3f}'.format(x)
                                        for x in (y0, lag, mgr, asymptote,
                                                  gLevel, sse)]))
            fhLPSample.write('\t{}'.format(growth))
            fhLPSample.write('\n')

            # Print logistic curve
            fhLCSample.write('\t'.join(['{:.3f}'.format(x)
                                        for x in curve.dataLogistic]))
            fhLCSample.write('\n')

# Close output file handles
fhLPSample.close()
fhLCSample.close()
fhLPMean.close()
fhLCMean.close()
=======
>>>>>>> 83dc3713
util.printStatus('Output files complete')
util.printStatus('Analysis complete.')<|MERGE_RESOLUTION|>--- conflicted
+++ resolved
@@ -3,13 +3,8 @@
 # Main driver for the phenotype microarray analysis
 #
 # Author: Daniel A Cuevas
-<<<<<<< HEAD
-# Created on 22 Nov. 2013
-# Updated on 26 Jun. 2015
-=======
 # Created on 22 Nov 2013
 # Updated on 13 Oct 2015
->>>>>>> 83dc3713
 
 from __future__ import absolute_import, division, print_function
 import argparse
@@ -353,93 +348,6 @@
     "{}/logistic_curves_mean_{}.txt".format(outDir, outSuffix),
     sep="\t", header=True, index=True, float_format="%.3f", columns=col)
 
-<<<<<<< HEAD
-# Sort well numbers for print out
-if plateFlag:
-    ws = [(x[0], int(x[1:])) for x in pmData.wells.keys()]
-else:
-    ws = [(x[0], int(x[1:])) for x in pmData.wells]
-sortW = sorted(ws, key=operator.itemgetter(0, 1))
-sortW = ['{}{}'.format(x[0], x[1]) for x in sortW]
-# Iterate through clones
-for c, wellDict in finalDataReps.items():
-    # Iterate through wells
-    for w in sortW:
-        if plateFlag:
-            (ms, gc) = pmData.wells[w]
-            pn = pmData.plateName[c]
-            pInfo = '\t'.join((ms, gc, pn, w))
-        else:
-            pInfo = w
-
-        # Process mean information
-        try:
-            curr = finalDataMean[c][w]
-        except KeyError:
-            # KeyError occurs when all replicates were filtered out so does not
-            # exist in final hash
-            continue
-
-        # Print sample information
-        fhLPMean.write('{}\t{}\t'.format(c, pInfo))
-        fhLCMean.write('{}\t{}\t'.format(c, pInfo))
-
-        # Print parameters
-        curve = curr['curve']
-        y0 = curr['params'][0]
-        asymptote = curr['params'][1]
-        mgr = curr['params'][2]
-        lag = curr['params'][3]
-        gLevel = curr['params'][4]
-        growth = GrowthCurve.growthClass(gLevel)
-        fhLPMean.write('\t'.join(['{:.3f}'.format(x)
-                                  for x in (y0, lag, mgr, asymptote, gLevel)]))
-        fhLPMean.write('\t{}'.format(growth))
-        fhLPMean.write('\n')
-
-        # Print logistic curve
-        fhLCMean.write('\t'.join(['{:.3f}'.format(x)
-                                  for x in curve]))
-        fhLCMean.write('\n')
-
-        # Iterate through replicates
-        for rep in pmData.replicates[c]:
-            try:
-                curve = wellDict[w][rep]
-            except KeyError:
-                # KeyError occurs when replicate was filtered out so does not
-                # exist in final hash
-                continue
-
-            # Print sample information
-            fhLPSample.write('{}\t{}\t{}\t'.format(c, rep, pInfo))
-            fhLCSample.write('{}\t{}\t{}\t'.format(c, rep, pInfo))
-
-            # Print parameters
-            y0 = curve.y0
-            lag = curve.lag
-            mgr = curve.maxGrowthRate
-            asymptote = curve.asymptote
-            gLevel = curve.growthLevel
-            sse = curve.sse
-            growth = GrowthCurve.growthClass(gLevel)
-            fhLPSample.write('\t'.join(['{:.3f}'.format(x)
-                                        for x in (y0, lag, mgr, asymptote,
-                                                  gLevel, sse)]))
-            fhLPSample.write('\t{}'.format(growth))
-            fhLPSample.write('\n')
-
-            # Print logistic curve
-            fhLCSample.write('\t'.join(['{:.3f}'.format(x)
-                                        for x in curve.dataLogistic]))
-            fhLCSample.write('\n')
-
-# Close output file handles
-fhLPSample.close()
-fhLCSample.close()
-fhLPMean.close()
-fhLCMean.close()
-=======
->>>>>>> 83dc3713
+
 util.printStatus('Output files complete')
 util.printStatus('Analysis complete.')